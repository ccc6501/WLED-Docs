---
title: Contributors and Credits
hide:
  # - navigation
  # - toc
---

This page is to honor the work of all the people who helped to make WLED what it is today!

### Direct Contributors to WLED code

Everyone you see on the Contributors page and:  
8bitbrett made the WiFi auto connect QR code with the Aircoookie/WLED logo!  
adamo made the animated Discord server logo!  
[@blazoncek](https://github.com/blazoncek) makes countless new features and improvements to many parts of WLED!  
[@debsahu](https://github.com/debsahu) provided the HomeAssistant autodiscovery and a lot of help with PIO!  
<<<<<<< HEAD
[@ewowi](https://github.com/ewoudwijma) numerous optimizations; 2D, audio and various user mod improvements.  MoonModules maintainer.  
[@frenck](https://github.com/frenck) made an amazing, stable and feature-packed native integration with HomeAssistant! 
[@pbolduc](https://github.com/pbolduc) DDP UDP synchronization, UI improvements and user mods.  
[@photocromax](https://github.com/photocromax) is helping bringing the Live visualization feature to life.  
=======
[@frenck](https://github.com/frenck) made an amazing, stable and feature-packed native integration with HomeAssistant!  
[@Moustachauve](https://github.com/Moustachauve)  added palette visualisation and developped the WLED Native app for Android and iOS!  
[@photocromax](https://github.com/photocromax) is helping bringing the Live visualization feature to life and added GIF previews to the doc!  
>>>>>>> 5c7538a2
[@raymiec](https://github.com/raymiec)  is currently working on creating the best clients for Android and iOS!  
[@scottrbailey](https://github.com/scottrbailey) added JSON IR remote and gif visualizations for the docs.  
[@softhack007](https://github.com/softhack007) audio processing, new MCU support, code reviews, and various optimizations.  MoonModules maintainer.  
[@StormPie](https://github.com/stormpie), the creator of the awesome mobile UI!  
[@timothybrown](https://github.com/timothybrown) added MQTT authentication!  
[@viknet365](https://github.com/viknet365) ported the Meteor effect!  
[@wiesendaniel](https://github.com/wiesendaniel) added the configuration for the PlatformIO IDE!  
[@YeonV](https://github.com/YeonV) provided the initial HomeAssistant MQTT light config!  
[@werkstrom](https://github.com/werkstrom) added PixelArt converter  

_This list is incomplete._  

### Testing, Contributors and Supporters

_This list has been redacted for privacy reasons. If you've contributed to the project by testing a lot, helping the community, or sending me a gift, feel free to edit this page and add yourself (maintain alphabetical order)_ 😄 _Thank you very much, your help is truly appreciated!_  
**Put two spaces behind your name, else the line break will not appear in the final page!**  
ALDIY - user support, documentation, beta tester   
[@Def3nder](https://github.com/Def3nder)  
[@DutchmanNL](https://github.com/DutchmanNL)  
DrZzs (Justin A.)  
Dylan L.  
Fil  
Quindor (Andries F.) - designed Dig-Quad, Dig-Uno, etc.  
[@Serg74](https://github.com/srg74) - designed controllers and shields - contributes code - hosts nightly build binaries  
Tonyno - tireless user support and documentation  

### Used Libraries and Dependencies

[ESP8266](https://github.com/esp8266/Arduino)/[ESP32](https://github.com/espressif/arduino-esp32) Arduino Core  
[NeoPixelBus](https://github.com/Makuna/NeoPixelBus) by Makuna  
[FastLED](https://github.com/FastLED/FastLED/) library  
[ESPAsyncTCP](https://github.com/me-no-dev/ESPAsyncTCP) by me-no-dev  
[ESPAsyncUDP](https://github.com/me-no-dev/ESPAsyncUDP) by me-no-dev (as of 0.9.0)  
[ESPAsyncWebServer](https://github.com/me-no-dev/ESPAsyncWebServer) by me-no-dev  
[ArduinoJSON](https://github.com/bblanchon/ArduinoJson) by bblanchon  
[async-mqtt-client](https://github.com/marvinroger/async-mqtt-client) by marvinroger  
[WS2812FX](https://github.com/kitesurfer1404/WS2812FX) by kitesurfer1404 (modified)  
[IRremoteESP8266](https://github.com/markszabo/IRremoteESP8266) by markszabo (optional)  
[Timezone](https://github.com/JChristensen/Timezone) by JChristensen  
[Blynk](https://github.com/blynkkk/blynk-library) library (compacted)  
[E1.31](https://github.com/forkineye/E131) library by forkineye (modified)  
[Espalexa](https://github.com/Aircoookie/Espalexa) by Aircoookie (modified)  
Many included FastLED effects are modified versions of [kriegsman](https://gist.github.com/kriegsman/)'s gists!  

WLED implements Art-Net™ Designed by and Copyright Artistic Licence Holdings Ltd  

[WebServer_tng](https://github.com/bbx10/WebServer_tng) by bbx10 (ESP32, up to 0.8.3)  
[PubSubClient](https://github.com/knolleary/pubsubclient) by knolleary (modified, up to 0.8.3)  

[![badge](https://img.shields.io/badge/badges-by%20shields.io-blue.svg?style=flat-square)](https://shields.io)  
[iro.js](https://iro.js.org/) colorpicker by James Daniel!  
Classic UI icons by [Linearicons](https://linearicons.com) created by [Perxis](https://perxis.com)!  

If you would like to appear in this list for a contribution you made or be removed from it, feel free to contact me!<|MERGE_RESOLUTION|>--- conflicted
+++ resolved
@@ -14,16 +14,11 @@
 adamo made the animated Discord server logo!  
 [@blazoncek](https://github.com/blazoncek) makes countless new features and improvements to many parts of WLED!  
 [@debsahu](https://github.com/debsahu) provided the HomeAssistant autodiscovery and a lot of help with PIO!  
-<<<<<<< HEAD
 [@ewowi](https://github.com/ewoudwijma) numerous optimizations; 2D, audio and various user mod improvements.  MoonModules maintainer.  
-[@frenck](https://github.com/frenck) made an amazing, stable and feature-packed native integration with HomeAssistant! 
+[@frenck](https://github.com/frenck) made an amazing, stable and feature-packed native integration with HomeAssistant!
+[@Moustachauve](https://github.com/Moustachauve)  added palette visualisation and developped the WLED Native app for Android and iOS!  
 [@pbolduc](https://github.com/pbolduc) DDP UDP synchronization, UI improvements and user mods.  
 [@photocromax](https://github.com/photocromax) is helping bringing the Live visualization feature to life.  
-=======
-[@frenck](https://github.com/frenck) made an amazing, stable and feature-packed native integration with HomeAssistant!  
-[@Moustachauve](https://github.com/Moustachauve)  added palette visualisation and developped the WLED Native app for Android and iOS!  
-[@photocromax](https://github.com/photocromax) is helping bringing the Live visualization feature to life and added GIF previews to the doc!  
->>>>>>> 5c7538a2
 [@raymiec](https://github.com/raymiec)  is currently working on creating the best clients for Android and iOS!  
 [@scottrbailey](https://github.com/scottrbailey) added JSON IR remote and gif visualizations for the docs.  
 [@softhack007](https://github.com/softhack007) audio processing, new MCU support, code reviews, and various optimizations.  MoonModules maintainer.  
