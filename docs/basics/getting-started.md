---
title: Getting Started
hide:
  # - navigation
  # - toc
---

## Welcome to the WLED wiki!

!!! info "Version Info"
    Unless noted otherwise, all information applies to the latest release (v0.13.3).

### Quick start guide

**1.** Connect a  WS2812B-compatible RGB(W) led strip to `GPIO2`. On most ESP8266 based development boards this pin is labeled `D4`, on ESP32 based boards use `IO16` or `G16` or `16`. _If the connecting wire cannot be kept short, use a [level shifter/translator](/basics/compatible-hardware#levelshifters)._ Optionally connect a normally open pushbutton to `GPIO0` (NodeMCU/Wemos pin `D3`, on ESP32 use `IO17`) and ground for [configurable actions](/features/macros).
**Note:** Board pin naming varies depending on the manufacturer. Please use the board pinout from the _specific_ board you purchased and use the GPIO PINS to reference this guide. _Make sure to connect ESP and LED-strip grounds together!_

![Connection schematics](https://i.ibb.co/k9Jgr8S/connections.jpg)

While using an ESP8266 and LEDs that have clock and data, you can either use hardware SPI (mostly faster) or software SPI.
  - hardware SPI: use `GPIO14` (SCLK) for clock and `GPIO13` (MOSI) for data.
  - software SPI: since all pins can be changed in the Hardware section of LED settings, you can use any pins. Recommend is to use `GPIO1` (TxD) for clock and `GPIO2` (D4) for data. 

For safe operation it is recommended to size your power wires correctly and to integrate fuses.  
For reference, you may use this [LED power, wiring and fuse calculator](https://wled-calculator.github.io/).

For analog LEDs, the MOSFETs IRLZ44N or STP55NF06L are good candidates. Partial, example circuit...

![Connection schematics Analog](https://i.ibb.co/86vsym1/image.png) ![image](https://user-images.githubusercontent.com/59397047/166152797-111eccae-1942-45d2-8980-1b584ebdeaf9.png)

**2.** Flash the software to your ESP module! There are two options for this step:

[I just want to use WLED! (install release binary)](/basics/install-binary)

[I want to modify WLED (compile from source code)](/advanced/compiling-wled)

If everything worked the first thirty LEDs will light up in bright orange to stimulate courage, friendliness and success!

**3.** Use a WiFi device to connect to the access point `WLED-AP` using the default password `wled1234`.
You can also just scan this QR code:

![QR-Code](https://i.ibb.co/h2YswXK/WLED-QR-Connect-WB.png)

Go to the IP `4.3.2.1` in your browser to control your lights! You should also be able to connect to `wled.me` if in access point mode (embedded DNS server).

<<<<<<< HEAD
**4.** Click on the _Config_ (gear) icon to edit settings like connecting the module to your home WiFi.

**5.** Check the device list in your router's user interface for the IP of the WLED device within your local network. For easier discovery, use the WLED app! Have fun with the WLED software!
=======
### Wifi Setup

To connect your WLED module to your home Wifi:

**1.** Click on the _Config_ (gear) icon to edit your WLED module settings and choose 'Wifi Setup'.

**2.** For most home networks, simply enter your Wifi network's name and network password. You can also change the mDNS address for your WLED module here.

**3.** Click Save & Connect at the bottom of the page.

**4.** Reconnect your device to your home's Wifi network.

**5.**  Check the device list in your router's user interface for the IP of the WLED device within your local network. For easy automatic discovery, use the WLED app! Have fun with the WLED software!
>>>>>>> ac87f17f

### Default GPIO Usage

!!! info "These are only defaults"
    All pins can be changed in the Hardware section of LED settings. Please note that these are GPIO numbers, please consult a pinout for your board to find the labeled pin (e.g `D4` = `GPIO2` on most ESP8266 boards). When using an ESP8266 board, it's recommended to use pins `GPIO1`, `GPIO2`, or `GPIO3` for LED Data; using other pins will require _bit-banging_ and may cause slow performance and/or issues elsewhere (such as with IR decoding).

| Function | GPIO | Suggested pin |
|---|---|---|
LED Data | 2 | ESP8266: 1, 2 (3 if <= 100 LEDs), ESP32: 1, 2, 3, 4, 16
Button | 0 | 
IR Remote| None | 4
Relay | None | 12

### Software update procedure

Method 1: Reflashing the new update like a new install (see above).

Method 2: The software has an integrated _OTA software update_ capability.
First you have to enable it by typing in the correct OTA passphrase (default: "wledota") in the settings menu.
Remove the tick in the checkbox "OTA locked". Then save settings and reboot the ESP.
Then you can select "Manual OTA update" in Security settings and upload a [release binary](https://github.com/Aircoookie/WLED/releases).
After you are done, it is recommended to lock the OTA function again.
To do so, tick the checkbox again (you can change the passphrase by typing in a new one now). Reboot.
If you try to access the update page now, you should see the message "OTA lock active".

Method 3: ArduinoOTA is also supported.

!!! info "If you own multiple devices and want to update them"
    Since v0.13 of WLED source code includes shell/command prompt scripts which is allow you to update multiple devices with a single command. Please check `tools` subfolder for `multi-update` scripts (.cmd or .sh). You will need to modify them to include IP addresses of your WLED devices and assign firmware binary file for each device. If you are using Windows, make sure you install `curl` utility somewhere in your `PATH` (curl is included with Windows 10 since build 17063). This will only work if "OTA Lock" is disabled.<|MERGE_RESOLUTION|>--- conflicted
+++ resolved
@@ -43,11 +43,6 @@
 
 Go to the IP `4.3.2.1` in your browser to control your lights! You should also be able to connect to `wled.me` if in access point mode (embedded DNS server).
 
-<<<<<<< HEAD
-**4.** Click on the _Config_ (gear) icon to edit settings like connecting the module to your home WiFi.
-
-**5.** Check the device list in your router's user interface for the IP of the WLED device within your local network. For easier discovery, use the WLED app! Have fun with the WLED software!
-=======
 ### Wifi Setup
 
 To connect your WLED module to your home Wifi:
@@ -61,7 +56,6 @@
 **4.** Reconnect your device to your home's Wifi network.
 
 **5.**  Check the device list in your router's user interface for the IP of the WLED device within your local network. For easy automatic discovery, use the WLED app! Have fun with the WLED software!
->>>>>>> ac87f17f
 
 ### Default GPIO Usage
 
